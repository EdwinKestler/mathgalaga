--- conflicted
+++ resolved
@@ -5,6 +5,7 @@
 import android.hardware.input.InputManager
 import android.media.AudioAttributes
 import android.media.SoundPool
+import android.os.HandlerThread
 import android.view.InputDevice
 import android.view.KeyEvent
 import android.view.MotionEvent
@@ -12,11 +13,7 @@
 import android.view.SurfaceView
 import android.util.Log
 import android.view.Choreographer
-<<<<<<< HEAD
-import kotlin.math.abs
-=======
-import com.robocrops.mathgalaga.BuildConfig
->>>>>>> a78fc2ad
+import android.os.Handler
 
 /**
  * The main view for MathGalaga.
@@ -31,10 +28,8 @@
     private val controller: GameController
 
     // Sounds
-<<<<<<< HEAD
     private val audioThread = HandlerThread("AudioDecode").apply { start() }
-=======
->>>>>>> a78fc2ad
+    private val audioHandler = Handler(audioThread.looper)
     private lateinit var soundPool: SoundPool
     private var shootSoundId: Int = 0
     private var hitSoundId: Int = 0
@@ -44,27 +39,10 @@
     private val joystickY = FloatArray(2)
     private val firePressed = BooleanArray(2)
 
-    // List of button key codes that trigger firing
-    private val FIRE_BUTTON_CODES = setOf(
-        KeyEvent.KEYCODE_BUTTON_A,
-        KeyEvent.KEYCODE_BUTTON_B,
-        KeyEvent.KEYCODE_BUTTON_X,
-        KeyEvent.KEYCODE_BUTTON_Y,
-        KeyEvent.KEYCODE_BUTTON_R1,
-        KeyEvent.KEYCODE_BUTTON_11
-    )
-
-    private val lastFirePressTime = LongArray(2)
-
-    private companion object {
-        const val FIRE_COOLDOWN_MS = 200L
-    }
-
     // Debounce logic for fire (avoid firing too fast)
     private val fireButtonWasPressed = BooleanArray(2)
 
     val playerJoystickMap = mutableMapOf<Int, Int>() // deviceId to playerIndex (0 or 1)
-    val playerFireButtonMap = mutableMapOf<Int, Int>() // deviceId to playerIndex for firing
 
     // Calibration mode
     var calibratingPlayer: Int = -1
@@ -111,16 +89,12 @@
                         val startUpdate = System.nanoTime()
                         controller.update(deltaMs)
                         val updateTime = (System.nanoTime() - startUpdate) / 1_000_000.0
-                        if (BuildConfig.DEBUG) {
-                            Log.d("Perf", "Update: $updateTime ms")
-                        }
+                        Log.d("Perf", "Update: $updateTime ms")
 
                         val startDraw = System.nanoTime()
                         controller.draw(canvas)
                         val drawTime = (System.nanoTime() - startDraw) / 1_000_000.0
-                        if (BuildConfig.DEBUG) {
-                            Log.d("Perf", "Draw: $drawTime ms")
-                        }
+                        Log.d("Perf", "Draw: $drawTime ms")
                     }
                 } finally {
                     holder.unlockCanvasAndPost(canvas)
@@ -132,13 +106,12 @@
     }
 
     override fun onGenericMotionEvent(event: MotionEvent): Boolean {
-        val isJoystick = event.source and InputDevice.SOURCE_JOYSTICK == InputDevice.SOURCE_JOYSTICK
-        val isGamepad = event.source and InputDevice.SOURCE_GAMEPAD == InputDevice.SOURCE_GAMEPAD
-        if ((isJoystick || isGamepad) && event.action == MotionEvent.ACTION_MOVE) {
+        if (event.source and InputDevice.SOURCE_JOYSTICK == InputDevice.SOURCE_JOYSTICK
+            && event.action == MotionEvent.ACTION_MOVE) {
             val deviceId = event.deviceId
             if (calibratingPlayer != -1 && !detectedDevices.contains(deviceId)) {
                 // Detect during calibration if movement is significant
-                if (abs(event.getAxisValue(MotionEvent.AXIS_X)) > 0.1f || abs(event.getAxisValue(MotionEvent.AXIS_Y)) > 0.1f) {
+                if (Math.abs(event.getAxisValue(MotionEvent.AXIS_X)) > 0.1f || Math.abs(event.getAxisValue(MotionEvent.AXIS_Y)) > 0.1f) {
                     onCalibrationDetected?.invoke(deviceId, calibratingPlayer, false)
                     detectedDevices.add(deviceId)
                     return true
@@ -146,8 +119,8 @@
             }
             val player = playerJoystickMap[deviceId] ?: return super.onGenericMotionEvent(event)
             // Input debouncing: apply deadzone
-            joystickX[player] = if (abs(event.getAxisValue(MotionEvent.AXIS_X)) > 0.1f) -event.getAxisValue(MotionEvent.AXIS_X) else 0f
-            joystickY[player] = if (abs(event.getAxisValue(MotionEvent.AXIS_Y)) > 0.1f) -event.getAxisValue(MotionEvent.AXIS_Y) else 0f
+            joystickX[player] = if (Math.abs(event.getAxisValue(MotionEvent.AXIS_X)) > 0.1f) -event.getAxisValue(MotionEvent.AXIS_X) else 0f
+            joystickY[player] = if (Math.abs(event.getAxisValue(MotionEvent.AXIS_Y)) > 0.1f) -event.getAxisValue(MotionEvent.AXIS_Y) else 0f
             return true
         }
         return super.onGenericMotionEvent(event)
@@ -155,27 +128,23 @@
 
     override fun onKeyDown(keyCode: Int, event: KeyEvent): Boolean {
         val deviceId = event.deviceId
-        if (calibratingPlayer != -1 && keyCode in FIRE_BUTTON_CODES && !detectedDevices.contains(deviceId)) {
+        if (calibratingPlayer != -1 && keyCode == KeyEvent.KEYCODE_BUTTON_11 && !detectedDevices.contains(deviceId)) {
             onCalibrationDetected?.invoke(deviceId, calibratingPlayer, true)
             detectedDevices.add(deviceId)
             return true
         }
-        val player = playerFireButtonMap[deviceId] ?: playerJoystickMap[deviceId] ?: return super.onKeyDown(keyCode, event)
-        if (keyCode in FIRE_BUTTON_CODES) {
-            val now = System.currentTimeMillis()
-            if (now - lastFirePressTime[player] >= FIRE_COOLDOWN_MS) {
-                firePressed[player] = true
-                lastFirePressTime[player] = now
-                Log.d("MathGalaga", "Joystick button DOWN detected for player $player! (keyCode $keyCode, source: ${event.source})")
-            }
+        val player = playerJoystickMap[deviceId] ?: return super.onKeyDown(keyCode, event)
+        if (keyCode == KeyEvent.KEYCODE_BUTTON_11) { // 198
+            firePressed[player] = true
+            Log.d("MathGalaga", "Joystick button DOWN detected for player $player! (keyCode $keyCode, source: ${event.source})")
             return true
         }
         return super.onKeyDown(keyCode, event)
     }
 
     override fun onKeyUp(keyCode: Int, event: KeyEvent): Boolean {
-        val player = playerFireButtonMap[event.deviceId] ?: playerJoystickMap[event.deviceId] ?: return super.onKeyUp(keyCode, event)
-        if (keyCode in FIRE_BUTTON_CODES) {
+        val player = playerJoystickMap[event.deviceId] ?: return super.onKeyUp(keyCode, event)
+        if (keyCode == KeyEvent.KEYCODE_BUTTON_11) { // 198
             firePressed[player] = false
             Log.d("MathGalaga", "Joystick button UP detected for player $player! (keyCode $keyCode, source: ${event.source})")
             return true
@@ -204,6 +173,7 @@
 
     fun startCalibration(onDetected: (deviceId: Int, player: Int, isFire: Boolean) -> Unit) {
         onCalibrationDetected = onDetected
+        calibratingPlayer = 0 // Start with player 1
         detectedDevices.clear() // Clear for new calibration
     }
 
@@ -271,6 +241,7 @@
     override fun surfaceDestroyed(holder: SurfaceHolder) {
         pause()
         soundPool.release()
+        audioThread.quitSafely()
     }
 
     /**
@@ -319,7 +290,6 @@
 
     override fun onInputDeviceRemoved(deviceId: Int) {
         playerJoystickMap.remove(deviceId)
-        playerFireButtonMap.remove(deviceId)
     }
 
     override fun onInputDeviceChanged(deviceId: Int) {
